--- conflicted
+++ resolved
@@ -54,18 +54,10 @@
     ArgumentIteratorImpl::ArgumentIteratorImpl(std::vector<std::string_view> args,
                                                std::shared_ptr<ParserData> data)
         : m_data(std::move(data)),
-<<<<<<< HEAD
           m_command(&m_data->command),
           m_parsed_args(std::make_shared<ParsedArgumentsImpl>(m_command, m_data)),
-          m_iterator(make_option_iterator(m_data->parser_settings.option_style,
-                                          std::move(args)))
-=======
-          m_options(make_option_index(m_data->options,
-                                      m_data->parser_settings.case_insensitive)),
-          m_parsed_args(std::make_shared<ParsedArgumentsImpl>(m_data)),
           m_iterator{make_option_iterator(m_data->parser_settings.option_style,
                                           std::move(args))}
->>>>>>> f007bc48
     {
         for (const auto& option : m_command->options)
         {
